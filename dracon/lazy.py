from typing import (
    Any,
    Dict,
    Callable,
    Optional,
    List,
    TypeVar,
    Generic,
    Annotated,
    Protocol,
    runtime_checkable,
)
from dracon.keypath import KeyPath, ROOTPATH, MAPPING_KEY
from pydantic import BaseModel, field_validator, ConfigDict, WrapValidator, Field
from dracon.interpolation_utils import (
    InterpolationMatch,
)
from dracon.interpolation import evaluate_expression, InterpolationError, DraconError
from dracon.utils import list_like, dict_like

import inspect


## {{{                     --     LazyInterpolable     --

T = TypeVar('T')


class Lazy(Generic[T]):
    def __init__(
        self, value: Any = None, validator: Optional[Callable[[Any], Any]] = None, name=None
    ):
        self.value = value
        self.validator = validator
        self.name = name

    def validate(self, value):
        if self.validator is not None:
            try:
                return self.validator(value)
            except Exception as e:
                quoted_name = f' "{self.name}"' if self.name else ''
                raise InterpolationError(
                    f"Failed to lazyly validate attribute {quoted_name}: {e}"
                ) from None
        return value

    def resolve(self) -> T:
        return self.validate(self.value)

    def get(self, owner_instance, setval=False):
        newval = self.resolve()
        if setval:
            setattr(owner_instance, self.name, newval)
        return newval

    def __set_name__(self, owner, name):
        self.name = name


T = TypeVar('T')


class LazyInterpolable(Lazy[T]):
    """A lazy object that can be resolved (i.e. interpolated) to a value when needed."""

    def __init__(
        self,
        value: Any,
        validator: Optional[Callable[[Any], Any]] = None,
        name=None,
        current_path: KeyPath = ROOTPATH,
        root_obj: Any = None,
        init_outermost_interpolations: Optional[List[InterpolationMatch]] = None,
        permissive: bool = False,
        context: Optional[Dict[str, Any]] = None,
    ):
        super().__init__(value, validator, name)

        self.context = context
        self.current_path = current_path
        self.root_obj = root_obj
        self.init_outermost_interpolations = init_outermost_interpolations
        self.permissive = permissive
        if not self.permissive:
            assert isinstance(
                value, (str, tuple)
            ), f"LazyInterpolable expected string, got {type(value)}. Did you mean to contruct with permissive=True?"

    def __getstate__(self):
        """Get the object's state for pickling."""
        state = {
            'value': self.value,
            'name': self.name,
            'current_path': self.current_path,
            'permissive': self.permissive,
            'context': self.context,
            # Store init_outermost_interpolations if it's picklable
            'init_outermost_interpolations': self.init_outermost_interpolations
            if self.init_outermost_interpolations
            else None,
        }

        # Handle root_obj specially if needed
        if hasattr(self.root_obj, '__getstate__'):
            state['root_obj'] = self.root_obj
        else:
            state['root_obj'] = None  # Will be reattached after unpickling

        # Don't pickle the validator function - it will be reattached by the owner
        return state

    def __setstate__(self, state):
        """Restore the object's state after unpickling."""
        # Initialize with default values
        self.__init__(
            value=state['value'],
            name=state['name'],
            current_path=state['current_path'],
            root_obj=state['root_obj'],
            init_outermost_interpolations=state['init_outermost_interpolations'],
            permissive=state['permissive'],
            context=state['context'],
            validator=None,  # Validator will be reattached by the owner if needed
        )

    def __repr__(self):
        return f"LazyInterpolable({self.value})"

    def resolve(self, context_override=None) -> T:
        if isinstance(self.value, str):
            try:
                ctx = self.context if self.context is not None else {}
                if context_override is not None:
                    ctx.update(context_override)
                self.value = evaluate_expression(
                    self.value,
                    self.current_path,
                    self.root_obj,
                    init_outermost_interpolations=self.init_outermost_interpolations,
                    context=ctx,
                )
            except Exception as e:
                raise type(e)(f"Error resolving lazy value \"{self.value}\": {str(e)}") from None

        return self.validate(self.value)

    def get(self, owner_instance, setval=False):
        """Get the value of the lazy object, and optionally set it as an attribute of the owner instance."""
        if hasattr(owner_instance, '_dracon_root_obj'):
            self.root_obj = owner_instance._dracon_root_obj
            assert hasattr(
                owner_instance, '_dracon_current_path'
            ), f"Instance {owner_instance} has no current path"
            self.current_path = owner_instance._dracon_current_path + self.name

        newval = self.resolve()

        if setval:
            setattr(owner_instance, self.name, newval)

        return newval

    def reattach_validator(self, validator: Optional[Callable[[Any], Any]]):
        """Reattach a validator after unpickling."""
        self._validator = validator


##────────────────────────────────────────────────────────────────────────────}}}

## {{{                     --     resolve all lazy     --


def num_array_like(obj):
    return hasattr(obj, 'dtype') and hasattr(obj, 'shape') and hasattr(obj, 'ndim')


def resolve_single_key(path, key, root, context_override=None):
    """resolve a single lazy key and return info about the transformation"""
    parent_path = path.parent

    try:
        parent = parent_path.get_obj(root)
        key.root_obj = root
        key.current_path = path.removed_mapping_key()

        # find the actual key in parent
        lazy_key = None
        for k in parent.keys():
            if isinstance(k, LazyInterpolable) and (id(k) == id(key) or str(k) == str(key)):
                lazy_key = k
                break

        if lazy_key is None:
            raise DraconError(f"couldn't find LazyInterpolable key in parent at {path}")

        # resolve the key
        resolved_key = key.resolve(context_override=context_override)
        if not isinstance(resolved_key, (str, int, float, bool)):
            resolved_key = str(resolved_key)

        # update mapping
        value = parent[lazy_key]
        del parent[lazy_key]
        parent[resolved_key] = value

        if hasattr(parent, '_recompute_map'):
            parent._recompute_map()

        # return the transformation info
        old_path = parent_path.down(str(lazy_key))
        new_path = parent_path.down(str(resolved_key))
        return True, (old_path, new_path)

    except Exception as e:
        return False, None


def resolve_single_value(path, value, root, context_override=None):
    """resolve a single lazy value"""
    try:
        parent = path.parent.get_obj(root)
        value.root_obj = root
        value.current_path = path

        resolved_value = value.resolve(context_override=context_override)

        stem = path.stem
        if stem == '/' or stem == ROOTPATH:
            raise ValueError("cannot resolve root path")

        set_val(parent, stem, resolved_value)
        return True

    except Exception as e:
        return False


def set_val(parent: Any, key, value: Any) -> None:
    if list_like(parent):
        parent[int(key)] = value
    elif isinstance(parent, BaseModel):
        # handle pydantic models specifically
        setattr(parent, key, value)
    elif hasattr(parent, key):
        setattr(parent, key, value)
    else:
        try:
            parent[key] = value
        except TypeError:
            try:
                # last fallback: try setting attribute anyway
                setattr(parent, key, value)
            except AttributeError:
                raise AttributeError(f'Could not set attribute {key} in {parent}') from None


def collect_lazy_by_depth(obj, path=ROOTPATH, seen=None):
    """collect all lazy objects grouped by depth"""
    if seen is None:
        seen = set()

    lazy_keys_by_depth = {}  # depth -> list of (path, lazy_key)
    lazy_values = []  # list of (path, lazy_value)

    def _collect(o, p, seen_set):
        # skip None values and class types
        if o is None or isinstance(o, type):
            return

        obj_id = id(o)
        if obj_id in seen_set:
            return
        seen_set.add(obj_id)

        depth = len(p)

        # handle LazyInterpolable directly
        if isinstance(o, LazyInterpolable):
            if p.is_mapping_key():
                if depth not in lazy_keys_by_depth:
                    lazy_keys_by_depth[depth] = []
                lazy_keys_by_depth[depth].append((p, o))
            else:
                lazy_values.append((p, o))
            return

        # handle dict-like objects
        if dict_like(o):
            for k, v in list(o.items()):
                if isinstance(k, LazyInterpolable):
                    key_path = p.copy().down(MAPPING_KEY).down(str(k))
                    if depth not in lazy_keys_by_depth:
                        lazy_keys_by_depth[depth] = []
                    lazy_keys_by_depth[depth].append((key_path, k))

                value_path = p.copy().down(str(k))
                _collect(v, value_path, seen_set)

        # handle list-like objects (excluding strings, bytes, and numeric arrays)
        elif list_like(o) and not isinstance(o, (str, bytes, type)) and not num_array_like(o):
            try:
                # Double-check that we can actually enumerate this object
                for i, item in enumerate(o):
                    item_path = p.copy().down(str(i))
                    _collect(item, item_path, seen_set)
            except TypeError:
                # If enumeration fails, just skip this object
                pass

        # handle Pydantic models
        elif isinstance(o, BaseModel):
            # access model's fields directly through __dict__ to get raw values
            for field_name, field_value in o.__dict__.items():
                # skip private attributes and special pydantic fields
                if field_name.startswith('_'):
                    continue

                item_path = p.copy().down(field_name)
                _collect(field_value, item_path, seen_set)

        # handle other objects with attributes
        elif hasattr(o, '__dict__') and not isinstance(o, (str, int, float, bool, bytes, type)):
            # skip traversing built-in types and callables
            if (
                o.__class__.__module__ in ('builtins', '__builtin__')
                or callable(o)
                or inspect.isclass(o)
                or inspect.ismodule(o)
            ):
                return

            try:
                # get object attributes
                for attr_name, attr_value in vars(o).items():
                    # skip private attributes, methods, and special attributes
                    if (
                        attr_name.startswith('_')
                        or callable(attr_value)
                        or attr_name in {'__dict__', '__weakref__'}
                    ):
                        continue

                    attr_path = p.copy().down(attr_name)
                    _collect(attr_value, attr_path, seen_set)
            except (TypeError, ValueError, AttributeError):
                # If we can't get attributes for some reason, skip this object
                pass

    _collect(obj, path, seen)
    return lazy_keys_by_depth, lazy_values


def resolve_all_lazy(
    obj,
    root_obj=None,
    current_path=None,
    visited=None,
    context_override=None,
    max_passes=20,
    min_passes=2,
):
    """resolves all lazy objects in a multi-pass approach by depth level"""
    if visited is None:
        visited = set()

    if root_obj is None:
        root_obj = obj if not hasattr(obj, '_dracon_root_obj') else obj._dracon_root_obj

    if current_path is None:
        current_path = (
            ROOTPATH if not hasattr(obj, '_dracon_current_path') else obj._dracon_current_path
        )

    # process key resolution in multiple passes by depth
    unresolved_count = 0
    pass_num = 0

    while pass_num < max_passes:
        lazy_keys_by_depth, lazy_values = collect_lazy_by_depth(obj, current_path)

        if not lazy_keys_by_depth and not lazy_values:
            break

        # resolve keys by depth (shallowest first)
        depths = sorted(lazy_keys_by_depth.keys())
        if not depths:  # no more keys to resolve, move on to values
            keys_resolved = 0
        else:  # resolve keys at the shallowest depth only
            current_depth = depths[0]
            keys_resolved = 0
            for path, key in lazy_keys_by_depth[current_depth]:
                success, _ = resolve_single_key(path, key, root_obj, context_override)
                if success:
                    keys_resolved += 1

        # if no keys were resolved, move on to values
        if not keys_resolved:
            values_resolved = 0
            for path, value in lazy_values:
                success = resolve_single_value(path, value, root_obj, context_override)
                if success:
                    values_resolved += 1

            unresolved_count += values_resolved
            if values_resolved == 0:  # nothing more to resolve
                break
        else:
            unresolved_count += keys_resolved

        pass_num += 1

<<<<<<< HEAD
    if unresolved_count > 0:
        return resolve_all_lazy(obj, root_obj, current_path, visited, context_override, max_passes)
=======
    if unresolved_count > 0 or min_passes > 0:
        return resolve_all_lazy(
            obj, root_obj, current_path, visited, context_override, max_passes, min_passes - 1
        )
>>>>>>> 3a8725d8

    return obj


##────────────────────────────────────────────────────────────────────────────}}}

## {{{              --     recursive lazy container update     --


def recursive_update_lazy_container(obj, root_obj, current_path, seen=None):
    """
    Recursively update the root object and current path of all nested lazy objects.
    """

    if seen is None:
        seen = set()

    obj_id = id(obj)
    if obj_id in seen:
        return  # skip already processed objects to break cycles
    seen.add(obj_id)

    if is_lazy_compatible(obj):
        obj._dracon_root_obj = root_obj
        obj._dracon_current_path = current_path

    if dict_like(obj):
        for key, value in obj.items():
            new_path = current_path + str(key)
            recursive_update_lazy_container(value, root_obj, new_path, seen)

    elif list_like(obj) and not isinstance(obj, (str, bytes)) and not num_array_like(obj):
        for i, item in enumerate(obj):
            new_path = current_path + str(i)
            recursive_update_lazy_container(item, root_obj, new_path, seen)


##────────────────────────────────────────────────────────────────────────────}}}


@runtime_checkable
class LazyCapable(Protocol):
    """
    A protocol for objects that can hold lazy values and resolve them
    even if they have relative and absolute keypath references.

    For example, a field like "${.name}" should be resolved to the value of the
    "name" field of the current object, while "${/sub.name}" should be resolved
    to the value of root_obj["sub"]["name"].

    For that to work, the object must have the following attributes:

    """

    _dracon_root_obj: Any  # The root object from which to resolve absolute keypaths
    _dracon_current_path: str  # The current path of the object in the root object


def is_lazy_compatible(v: Any) -> bool:
    return isinstance(v, LazyCapable)


def wrap_lazy_validator(v: Any, handler, info) -> Any:
    return Lazy(v, validator=handler, name=info.field_name)


LazyVal = Annotated[
    T | Lazy[T],
    WrapValidator(wrap_lazy_validator),
    Field(validate_default=True),
]


class LazyDraconModel(BaseModel):
    _dracon_root_obj: Optional[Any] = None
    _dracon_current_path: KeyPath = ROOTPATH

    def _update_lazy_container_attributes(self, root_obj, current_path, recurse=True):
        """
        Update the lazy attributes of the model with the root object and current path.
        """
        self._dracon_root_obj = root_obj
        self._dracon_current_path = current_path
        if recurse:
            for key, value in self.__dict__.items():
                if is_lazy_compatible(value):
                    new_path = current_path + KeyPath(str(key))
                    value._update_lazy_container_attributes(root_obj, new_path, recurse=True)

    model_config = ConfigDict(arbitrary_types_allowed=True, validate_default=True)

    @field_validator("*", mode="wrap")
    @classmethod
    def ignore_lazy(cls, v, handler, info):
        if isinstance(v, Lazy):
            if v.validator is None:
                v.validator = handler
            return v
        return handler(v, info)

    def __getattribute__(self, name):
        attr = super().__getattribute__(name)
        if isinstance(attr, Lazy):
            attr.__set_name__(self, name)
            return attr.__get__(self)
        # if it's a list or tuple of Lazy, resolve them
        if isinstance(attr, (list, tuple)):
            for i, item in enumerate(attr):
                if isinstance(item, Lazy):
                    item.name = f'{name}.{i}'
                    attr[i] = item.resolve()
            setattr(self, name, attr)
        return attr<|MERGE_RESOLUTION|>--- conflicted
+++ resolved
@@ -410,15 +410,10 @@
 
         pass_num += 1
 
-<<<<<<< HEAD
-    if unresolved_count > 0:
-        return resolve_all_lazy(obj, root_obj, current_path, visited, context_override, max_passes)
-=======
     if unresolved_count > 0 or min_passes > 0:
         return resolve_all_lazy(
             obj, root_obj, current_path, visited, context_override, max_passes, min_passes - 1
         )
->>>>>>> 3a8725d8
 
     return obj
 
